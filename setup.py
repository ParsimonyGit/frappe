from setuptools import setup, find_packages

<<<<<<< HEAD
version = "4.14.3"
=======
version = "v5.0.0"
>>>>>>> 1022a9b4

with open("requirements.txt", "r") as f:
	install_requires = f.readlines()

setup(
    name='frappe',
    version=version,
    description='Metadata driven, full-stack web framework',
    author='Frappe Technologies',
    author_email='info@frappe.io',
    packages=find_packages(),
    zip_safe=False,
    include_package_data=True,
    install_requires=install_requires
)<|MERGE_RESOLUTION|>--- conflicted
+++ resolved
@@ -1,10 +1,6 @@
 from setuptools import setup, find_packages
 
-<<<<<<< HEAD
-version = "4.14.3"
-=======
 version = "v5.0.0"
->>>>>>> 1022a9b4
 
 with open("requirements.txt", "r") as f:
 	install_requires = f.readlines()
