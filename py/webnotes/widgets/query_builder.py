# Copyright (c) 2012 Web Notes Technologies Pvt Ltd (http://erpnext.com)
# 
# MIT License (MIT)
# 
# Permission is hereby granted, free of charge, to any person obtaining a 
# copy of this software and associated documentation files (the "Software"), 
# to deal in the Software without restriction, including without limitation 
# the rights to use, copy, modify, merge, publish, distribute, sublicense, 
# and/or sell copies of the Software, and to permit persons to whom the 
# Software is furnished to do so, subject to the following conditions:
# 
# The above copyright notice and this permission notice shall be included in 
# all copies or substantial portions of the Software.
# 
# THE SOFTWARE IS PROVIDED "AS IS", WITHOUT WARRANTY OF ANY KIND, EXPRESS OR IMPLIED, 
# INCLUDING BUT NOT LIMITED TO THE WARRANTIES OF MERCHANTABILITY, FITNESS FOR A 
# PARTICULAR PURPOSE AND NONINFRINGEMENT. IN NO EVENT SHALL THE AUTHORS OR COPYRIGHT 
# HOLDERS BE LIABLE FOR ANY CLAIM, DAMAGES OR OTHER LIABILITY, WHETHER IN AN ACTION OF 
# CONTRACT, TORT OR OTHERWISE, ARISING FROM, OUT OF OR IN CONNECTION WITH THE SOFTWARE 
# OR THE USE OR OTHER DEALINGS IN THE SOFTWARE.
# 

from __future__ import unicode_literals
import webnotes

session = webnotes.session
sql = webnotes.conn.sql
out = webnotes.response

from webnotes.utils import cint


# Get, scrub metadata
# ====================================================================

def get_sql_tables(q):
	if q.find('WHERE') != -1:
		tl = q.split('FROM')[1].split('WHERE')[0].split(',')
	elif q.find('GROUP BY') != -1:
		tl = q.split('FROM')[1].split('GROUP BY')[0].split(',')
	else:
		tl = q.split('FROM')[1].split('ORDER BY')[0].split(',')
	return [t.strip().strip('`')[3:] for t in tl]


def get_parent_dt(dt):
	pdt = ''
	if sql('select name from `tabDocType` where istable=1 and name="%s"' % dt):
		import webnotes.model.meta
		return webnotes.model.meta.get_parent_dt(dt)
	return pdt

def get_sql_meta(tl):
	std_columns = {
		'owner':('Owner', '', '', '100'),
		'creation':('Created on', 'Date', '', '100'),
		'modified':('Last modified on', 'Date', '', '100'),
		'modified_by':('Modified By', '', '', '100')
	}

	meta = {}

	for dt in tl:
		meta[dt] = std_columns.copy()

		# for table doctype, the ID is the parent id
		pdt = get_parent_dt(dt)
		if pdt:
			meta[dt]['parent'] = ('ID', 'Link', pdt, '200')

		# get the field properties from DocField
		res = sql("select fieldname, label, fieldtype, options, width from tabDocField where parent='%s'" % dt)
		for r in res:
			if r[0]:
				meta[dt][r[0]] = (r[1], r[2], r[3], r[4]);

		# name
		meta[dt]['name'] = ('ID', 'Link', dt, '200')

	return meta

# Additional conditions to fulfill match permission rules
# ====================================================================

def getmatchcondition(dt, ud, ur):
	res = sql("SELECT `role`, `match` FROM tabDocPerm WHERE parent = '%s' AND (`read`=1) AND permlevel = 0" % dt)
	cond = []
	for r in res:
		if r[0] in ur: # role applicable to user
			if r[1]:
				defvalues = ud.get(r[1],['_NA'])
				for d in defvalues:
					cond.append('`tab%s`.`%s`="%s"' % (dt, r[1], d))
			else: # nomatch i.e. full read rights
				return ''

	return ' OR '.join(cond)

def add_match_conditions(q, tl, ur, ud):
	sl = []
	for dt in tl:
		s = getmatchcondition(dt, ud, ur)
		if s:
			sl.append(s)

	# insert the conditions
	if sl:
		condition_st  = q.find('WHERE')!=-1 and ' AND ' or ' WHERE '

		condition_end = q.find('ORDER BY')!=-1 and 'ORDER BY' or 'LIMIT'
		condition_end = q.find('GROUP BY')!=-1 and 'GROUP BY' or condition_end

		if q.find('ORDER BY')!=-1 or q.find('LIMIT')!=-1 or q.find('GROUP BY')!=-1: # if query continues beyond conditions
			q = q.split(condition_end)
			q = q[0] + condition_st + '(' + ' OR '.join(sl) + ') ' + condition_end + q[1]
		else:
			q = q + condition_st + '(' + ' OR '.join(sl) + ')'
	
	return q

# execute server-side script from Search Criteria
# ====================================================================

def exec_report(code, res, colnames=[], colwidths=[], coltypes=[], coloptions=[], filter_values={}, query='', from_export=0):
	col_idx, i, out, style, header_html, footer_html, page_template = {}, 0, None, [], '', '', ''
	for c in colnames:
		col_idx[c] = i
		i+=1

	# load globals (api)
	from webnotes import *
	from webnotes.utils import *
	from webnotes.model.doc import *
	from webnotes.model.doclist import getlist
	from webnotes.model.db_schema import updatedb
	from webnotes.model.code import get_obj

	set = webnotes.conn.set
	sql = webnotes.conn.sql
	get_value = webnotes.conn.get_value
	convert_to_lists = webnotes.conn.convert_to_lists
	NEWLINE = '\n'

	exec str(code)

	if out!=None:
		res = out

	return res, style, header_html, footer_html, page_template

# ====================================================================

def guess_type(m):
	"""
		Returns fieldtype depending on the MySQLdb Description
	"""
	import MySQLdb
	if m in MySQLdb.NUMBER:
		return 'Currency'
	elif m in MySQLdb.DATE:
		return 'Date'
	else:
		return 'Data'

def build_description_simple():
	colnames, coltypes, coloptions, colwidths = [], [], [], []

	for m in webnotes.conn.get_description():
		colnames.append(m[0])
		coltypes.append(guess_type[m[0]])
		coloptions.append('')
		colwidths.append('100')

	return colnames, coltypes, coloptions, colwidths

# ====================================================================

def build_description_standard(meta, tl):

	desc = webnotes.conn.get_description()

	colnames, coltypes, coloptions, colwidths = [], [], [], []

	# merged metadata - used if we are unable to
	# get both the table name and field name from
	# the description - in case of joins
	merged_meta = {}
	for d in meta:
		merged_meta.update(meta[d])

	for f in desc:
		fn, dt = f[0], ''
		if '.' in fn:
			dt, fn = fn.split('.')

		if (not dt) and merged_meta.get(fn):
			# no "AS" given, find type from merged description

			desc = merged_meta[fn]
			colnames.append(desc[0] or fn)
			coltypes.append(desc[1] or '')
			coloptions.append(desc[2] or '')
			colwidths.append(desc[3] or '100')

		elif meta.get(dt,{}).has_key(fn):
			# type specified for a multi-table join
			# usually from Report Builder

			desc = meta[dt][fn]
			colnames.append(desc[0] or fn)
			coltypes.append(desc[1] or '')
			coloptions.append(desc[2] or '')
			colwidths.append(desc[3] or '100')

		else:
			# nothing found
			# guess

			colnames.append(fn)
			coltypes.append(guess_type(f[1]))
			coloptions.append('')
			colwidths.append('100')

	return colnames, coltypes, coloptions, colwidths

# Entry Point - Run the query
# ====================================================================

@webnotes.whitelist(allow_guest=True)
def runquery(q='', ret=0, from_export=0):
	import webnotes.utils

	formatted = cint(webnotes.form_dict.get('formatted'))

	# CASE A: Simple Query
	# --------------------
	if webnotes.form_dict.get('simple_query') or webnotes.form_dict.get('is_simple'):
		if not q: q = webnotes.form_dict.get('simple_query') or webnotes.form_dict.get('query')
		if q.split()[0].lower() != 'select':
			raise Exception, 'Query must be a SELECT'

		as_dict = cint(webnotes.form_dict.get('as_dict'))
		res = sql(q, as_dict = as_dict, as_list = not as_dict, formatted=formatted)

		# build colnames etc from metadata
		colnames, coltypes, coloptions, colwidths = [], [], [], []

	# CASE B: Standard Query
	# -----------------------
	else:
		if not q: q = webnotes.form_dict.get('query')

		tl = get_sql_tables(q)
		meta = get_sql_meta(tl)

		q = add_match_conditions(q, tl, webnotes.user.roles, webnotes.user.get_defaults())
		webnotes
		# replace special variables
		q = q.replace('__user', session['user'])
		q = q.replace('__today', webnotes.utils.nowdate())

		res = sql(q, as_list=1, formatted=formatted)

		colnames, coltypes, coloptions, colwidths = build_description_standard(meta, tl)

	# run server script
	# -----------------
	style, header_html, footer_html, page_template = '', '', '', ''
	if webnotes.form_dict.get('sc_id'):
		sc_id = webnotes.form_dict.get('sc_id')
		from webnotes.model.code import get_code
		sc_details = webnotes.conn.sql("select module, standard, server_script from `tabSearch Criteria` where name=%s", sc_id)[0]
		if sc_details[1]!='No':
			code = get_code(sc_details[0], 'Search Criteria', sc_id, 'py')
		else:
			code = sc_details[2]

		if code:
			filter_values = eval(webnotes.form_dict.get('filter_values','')) or {}
			res, style, header_html, footer_html, page_template = exec_report(code, res, colnames, colwidths, coltypes, coloptions, filter_values, q, from_export)

	out['colnames'] = colnames
	out['coltypes'] = coltypes
	out['coloptions'] = coloptions
	out['colwidths'] = colwidths
	out['header_html'] = header_html
	out['footer_html'] = footer_html
	out['page_template'] = page_template

	if style:
		out['style'] = style

	# just the data - return
	if ret==1:
		return res

	out['values'] = res

	# return num of entries
	qm = webnotes.form_dict.get('query_max') or ''
	if qm and qm.strip():
		if qm.split()[0].lower() != 'select':
			raise Exception, 'Query (Max) must be a SELECT'
		if not webnotes.form_dict.get('simple_query'):
			qm = add_match_conditions(qm, tl, webnotes.user.roles, webnotes.user.defaults)

		out['n_values'] = webnotes.utils.cint(sql(qm)[0][0])


@webnotes.whitelist()
def runquery_csv():
	global out

	# run query
	res = runquery(from_export = 1)

	q = webnotes.form_dict.get('query')

	rep_name = webnotes.form_dict.get('report_name')
	if not webnotes.form_dict.get('simple_query'):

		# Report Name
		if not rep_name:
			rep_name = get_sql_tables(q)[0]

	if not rep_name: rep_name = 'DataExport'

	# Headings
	heads = []

	rows = [[rep_name], out['colnames']] + out['values']

	from cStringIO import StringIO
	import csv

	f = StringIO()
	writer = csv.writer(f)
	for r in rows:
<<<<<<< HEAD
		writer.writerow([v.encode('utf-8') for v in r])
=======
		# encode only unicode type strings and not int, floats etc.
		writer.writerow(map(lambda v: isinstance(v, unicode) and v.encode('utf-8') or v, r))
>>>>>>> a783c332

	f.seek(0)
	out['result'] = unicode(f.read(), 'utf-8')
	out['type'] = 'csv'
	out['doctype'] = rep_name

def add_limit_to_query(query, args):
	"""
		Add limit condition to query
		can be used by methods called in listing to add limit condition
	"""
	if args.get('limit_page_length'):
		query += """
			limit %(limit_start)s, %(limit_page_length)s"""
			
		import webnotes.utils
		args['limit_start'] = webnotes.utils.cint(args.get('limit_start'))
		args['limit_page_length'] = webnotes.utils.cint(args.get('limit_page_length'))
	
	return query, args<|MERGE_RESOLUTION|>--- conflicted
+++ resolved
@@ -336,12 +336,8 @@
 	f = StringIO()
 	writer = csv.writer(f)
 	for r in rows:
-<<<<<<< HEAD
-		writer.writerow([v.encode('utf-8') for v in r])
-=======
 		# encode only unicode type strings and not int, floats etc.
 		writer.writerow(map(lambda v: isinstance(v, unicode) and v.encode('utf-8') or v, r))
->>>>>>> a783c332
 
 	f.seek(0)
 	out['result'] = unicode(f.read(), 'utf-8')
