# Copyright (c) 2015, Frappe Technologies Pvt. Ltd. and Contributors
# MIT License. See license.txt

from __future__ import unicode_literals
import frappe, copy, json
from frappe import _, msgprint
from frappe.utils import cint
import frappe.share

rights = ("read", "write", "create", "delete", "submit", "cancel", "amend",
	"print", "email", "report", "import", "export", "set_user_permissions", "share")

def check_admin_or_system_manager(user=None):
	if not user: user = frappe.session.user

	if ("System Manager" not in frappe.get_roles(user)) and (user!="Administrator"):
		frappe.throw(_("Not permitted"), frappe.PermissionError)

def has_permission(doctype, ptype="read", doc=None, verbose=False, user=None):
	"""check if user has permission"""
	if not user: user = frappe.session.user

	if frappe.is_table(doctype):
		if verbose: print "Table type, always true"
		return True

	meta = frappe.get_meta(doctype)

	if ptype=="submit" and not cint(meta.is_submittable):
		if verbose: print "Not submittable"
		return False

	if ptype=="import" and not cint(meta.allow_import):
		if verbose: print "Not importable"
		return False

	if user=="Administrator":
		if verbose: print "Administrator"
		return True

	def false_if_not_shared():
		if ptype in ("read", "write", "share"):
			shared = frappe.share.get_shared(doctype, user, [ptype])
			if doc:
				if doc.name in shared:
					if verbose: print "Shared"
					return True
			else:
				if verbose: print "Has a shared document"
				return True

		return False

	role_permissions = get_role_permissions(meta, user=user)
	if not role_permissions.get(ptype):
		return false_if_not_shared()

	if doc:
		if isinstance(doc, basestring):
			doc = frappe.get_doc(meta.name, doc)

		if role_permissions["apply_user_permissions"].get(ptype):
			if not user_has_permission(doc, verbose=verbose, user=user,
<<<<<<< HEAD
				user_permission_doctypes=role_permissions.get("user_permission_doctypes")):
				if verbose: print "No user permission"
				return false_if_not_shared()
=======
				user_permission_doctypes=role_permissions.get("user_permission_doctypes", {}).get(ptype) or []):
				return False
>>>>>>> f20dc43f

		if not has_controller_permissions(doc, ptype, user=user):
			if verbose: print "No controller permission"
			return false_if_not_shared()

	if verbose: print "Has Role"
	return True

def get_doc_permissions(doc, verbose=False, user=None):
	if not user: user = frappe.session.user

	if frappe.is_table(doc.doctype):
		return {"read":1, "write":1}

	meta = frappe.get_meta(doc.doctype)

	role_permissions = copy.deepcopy(get_role_permissions(meta, user=user))

	if not cint(meta.is_submittable):
		role_permissions["submit"] = 0

	if not cint(meta.allow_import):
		role_permissions["import"] = 0

	if role_permissions.get("apply_user_permissions"):
		# no user permissions, switch off all user-level permissions
		for ptype in role_permissions:
			if role_permissions["apply_user_permissions"].get(ptype) and not user_has_permission(doc, verbose=verbose, user=user,
		user_permission_doctypes=role_permissions.get("user_permission_doctypes", {}).get(ptype) or []):
				role_permissions[ptype] = 0

	# update share permissions
	role_permissions.update(frappe.db.get_value("DocShare",
		{"share_doctype": doc.doctype, "share_name": doc.name, "user": user},
		["read", "write", "share"], as_dict=True) or {})

	return role_permissions

def get_role_permissions(meta, user=None):
	if not user: user = frappe.session.user
	cache_key = (meta.name, user)

	if not frappe.local.role_permissions.get(cache_key):
		perms = frappe._dict({ "apply_user_permissions": {}, "user_permission_doctypes": {} })
		user_roles = frappe.get_roles(user)

		for p in meta.permissions:
			if cint(p.permlevel)==0 and (p.role in user_roles):
				for ptype in rights:
					perms[ptype] = perms.get(ptype, 0) or cint(p.get(ptype))

					if ptype != "set_user_permissions" and p.get(ptype):
						perms["apply_user_permissions"][ptype] = (perms["apply_user_permissions"].get(ptype, 1)
							and p.get("apply_user_permissions"))

				if p.apply_user_permissions:
					# set user_permission_doctypes in perms
					user_permission_doctypes = (json.loads(p.user_permission_doctypes)
							if p.user_permission_doctypes else None)

					if user_permission_doctypes:
						# perms["user_permission_doctypes"][ptype] would be a list of list like [["User", "Blog Post"], ["User"]]
						for ptype in rights:
							if p.get(ptype):
								perms["user_permission_doctypes"].setdefault(ptype, []).append(user_permission_doctypes)

		for key, value in perms.get("apply_user_permissions").items():
			if not value:
				del perms["apply_user_permissions"][key]

		frappe.local.role_permissions[cache_key] = perms

	return frappe.local.role_permissions[cache_key]

def user_has_permission(doc, verbose=True, user=None, user_permission_doctypes=None):
	from frappe.defaults import get_user_permissions
	user_permissions = get_user_permissions(user)
	user_permission_doctypes = get_user_permission_doctypes(user_permission_doctypes, user_permissions)

	def check_user_permission(d):
		meta = frappe.get_meta(d.get("doctype"))
		end_result = False

		messages = {}

		# check multiple sets of user_permission_doctypes using OR condition
		for doctypes in user_permission_doctypes:
			result = True

			for df in meta.get_fields_to_check_permissions(doctypes):
				if (df.options in user_permissions and d.get(df.fieldname)
					and d.get(df.fieldname) not in user_permissions[df.options]):
					result = False

					if verbose:
						msg = _("Not allowed to access {0} with {1} = {2}").format(df.options, _(df.label), d.get(df.fieldname))
						if d.parentfield:
							msg = "{doctype}, {row} #{idx}, ".format(doctype=_(d.doctype),
								row=_("Row"), idx=d.idx) + msg

						messages[df.fieldname] = msg

			end_result = end_result or result

		if not end_result and messages:
			for fieldname, msg in messages.items():
				msgprint(msg)

		return end_result

	_user_has_permission = check_user_permission(doc)
	for d in doc.get_all_children():
		_user_has_permission = check_user_permission(d) and _user_has_permission

	return _user_has_permission

def has_controller_permissions(doc, ptype, user=None):
	if not user: user = frappe.session.user

	for method in frappe.get_hooks("has_permission").get(doc.doctype, []):
		if not frappe.call(frappe.get_attr(method), doc=doc, ptype=ptype, user=user):
			return False

	return True

def can_set_user_permissions(doctype, docname=None):
	# System Manager can always set user permissions
	if "System Manager" in frappe.get_roles():
		return True

	meta = frappe.get_meta(doctype)

	# check if current user has read permission for docname
	if docname and not has_permission(doctype, "read", docname):
		return False

	# check if current user has a role that can set permission
	if get_role_permissions(meta).set_user_permissions!=1:
		return False

	return True

def set_user_permission_if_allowed(doctype, name, user, with_message=False):
	if get_role_permissions(frappe.get_meta(doctype), user).set_user_permissions!=1:
		add_user_permission(doctype, name, user, with_message)

def add_user_permission(doctype, name, user, with_message=False):
	if name not in frappe.defaults.get_user_permissions(user).get(doctype, []):
		if not frappe.db.exists(doctype, name):
			frappe.throw(_("{0} {1} not found").format(_(doctype), name), frappe.DoesNotExistError)

		frappe.defaults.add_default(doctype, name, user, "User Permission")
	elif with_message:
		msgprint(_("Permission already set"))

def remove_user_permission(doctype, name, user, default_value_name=None):
	frappe.defaults.clear_default(key=doctype, value=name, parent=user, parenttype="User Permission",
		name=default_value_name)

def clear_user_permissions_for_doctype(doctype):
	frappe.defaults.clear_default(parenttype="User Permission", key=doctype)

def can_import(doctype, raise_exception=False):
	if not ("System Manager" in frappe.get_roles() or has_permission(doctype, "import")):
		if raise_exception:
			raise frappe.PermissionError("You are not allowed to import: {doctype}".format(doctype=doctype))
		else:
			return False
	return True

def can_export(doctype, raise_exception=False):
	if not ("System Manager" in frappe.get_roles() or has_permission(doctype, "export")):
		if raise_exception:
			raise frappe.PermissionError("You are not allowed to export: {doctype}".format(doctype=doctype))
		else:
			return False
	return True

def apply_user_permissions(doctype, ptype, user=None):
	"""Check if apply_user_permissions is checked for a doctype, perm type, user combination"""
	role_permissions = get_role_permissions(frappe.get_meta(doctype), user=user)
	return role_permissions.get("apply_user_permissions", {}).get(ptype)

def get_user_permission_doctypes(user_permission_doctypes, user_permissions):
	"""returns a list of list like [["User", "Blog Post"], ["User"]]"""
	if user_permission_doctypes:
		# select those user permission doctypes for which user permissions exist!
		user_permission_doctypes = [list(set(doctypes).intersection(set(user_permissions.keys())))
			for doctypes in user_permission_doctypes]

	else:
		user_permission_doctypes = [user_permissions.keys()]

	if len(user_permission_doctypes) > 1:
		# OPTIMIZATION
		# if intersection exists, use that to reduce the amount of querying
		# for example, [["Blogger", "Blog Category"], ["Blogger"]], should only search in [["Blogger"]] as the first and condition becomes redundant

		common = user_permission_doctypes[0]
		for i in xrange(1, len(user_permission_doctypes), 1):
			common = list(set(common).intersection(set(user_permission_doctypes[i])))
			if not common:
				break

		if common:
			# is common one of the user_permission_doctypes set?
			for doctypes in user_permission_doctypes:
				# are these lists equal?
				if set(common) == set(doctypes):
					user_permission_doctypes = [common]
					break

	return user_permission_doctypes

def reset_perms(doctype):
	"""Reset permissions for given doctype."""
	from frappe.desk.notifications import delete_notification_count_for
	delete_notification_count_for(doctype)

	frappe.db.sql("""delete from tabDocPerm where parent=%s""", doctype)
	frappe.reload_doc(frappe.db.get_value("DocType", doctype, "module"),
		"DocType", doctype, force=True)<|MERGE_RESOLUTION|>--- conflicted
+++ resolved
@@ -61,14 +61,9 @@
 
 		if role_permissions["apply_user_permissions"].get(ptype):
 			if not user_has_permission(doc, verbose=verbose, user=user,
-<<<<<<< HEAD
-				user_permission_doctypes=role_permissions.get("user_permission_doctypes")):
-				if verbose: print "No user permission"
-				return false_if_not_shared()
-=======
 				user_permission_doctypes=role_permissions.get("user_permission_doctypes", {}).get(ptype) or []):
-				return False
->>>>>>> f20dc43f
+					if verbose: print "No user permission"
+					return false_if_not_shared()
 
 		if not has_controller_permissions(doc, ptype, user=user):
 			if verbose: print "No controller permission"
