# Copyright (c) 2015, Frappe Technologies Pvt. Ltd. and Contributors
# MIT License. See license.txt

from __future__ import unicode_literals

"""
	frappe.translate
	~~~~~~~~~~~~~~~~

	Translation tools for frappe
"""

import frappe, os, re, codecs, json
from frappe.model.utils import render_include, InvalidIncludePath
from frappe.utils import strip
from jinja2 import TemplateError
import itertools, operator

def guess_language(lang_list=None):
	"""Set `frappe.local.lang` from HTTP headers at beginning of request"""
	lang_codes = frappe.request.accept_languages.values()
	if not lang_codes:
		return frappe.local.lang

	guess = None
	if not lang_list:
		lang_list = get_all_languages() or []

	for l in lang_codes:
		code = l.strip()
		if not isinstance(code, unicode):
			code = unicode(code, 'utf-8')
		if code in lang_list or code == "en":
			guess = code
			break

		# check if parent language (pt) is setup, if variant (pt-BR)
		if "-" in code:
			code = code.split("-")[0]
			if code in lang_list:
				guess = code
				break

	return guess or frappe.local.lang

def get_user_lang(user=None):
	"""Set frappe.local.lang from user preferences on session beginning or resumption"""
	if not user:
		user = frappe.session.user

	# via cache
	lang = frappe.cache().hget("lang", user)

	if not lang:

		# if defined in user profile
		lang = frappe.db.get_value("User", user, "language")
		if not lang:
			lang = frappe.db.get_default("lang")

		if not lang:
			lang = frappe.local.lang or 'en'

		frappe.cache().hset("lang", user, lang)

	return lang

def get_lang_code(lang):
	return frappe.db.get_value('Language', {'language_name': lang}) or lang

def set_default_language(lang):
	"""Set Global default language"""
	frappe.db.set_default("lang", lang)
	frappe.local.lang = lang

def get_all_languages():
	"""Returns all language codes ar, ch etc"""
	def _get():
		if not frappe.db:
			frappe.connect()
		return frappe.db.sql_list('select name from tabLanguage')
	return frappe.cache().get_value('languages', _get)

def get_lang_dict():
	"""Returns all languages in dict format, full name is the key e.g. `{"english":"en"}`"""
	return dict(frappe.db.sql('select language_name, name from tabLanguage'))

def get_dict(fortype, name=None):
	"""Returns translation dict for a type of object.

	 :param fortype: must be one of `doctype`, `page`, `report`, `include`, `jsfile`, `boot`
	 :param name: name of the document for which assets are to be returned.
	 """
	fortype = fortype.lower()
	cache = frappe.cache()
	asset_key = fortype + ":" + (name or "-")
	translation_assets = cache.hget("translation_assets", frappe.local.lang, shared=True) or {}

	if not asset_key in translation_assets:
		if fortype=="doctype":
			messages = get_messages_from_doctype(name)
		elif fortype=="page":
			messages = get_messages_from_page(name)
		elif fortype=="report":
			messages = get_messages_from_report(name)
		elif fortype=="include":
			messages = get_messages_from_include_files()
		elif fortype=="jsfile":
			messages = get_messages_from_file(name)
		elif fortype=="boot":
			messages = get_messages_from_include_files()
			messages += frappe.db.sql("select 'DocType:', name from tabDocType")
			messages += frappe.db.sql("select 'Role:', name from tabRole")
			messages += frappe.db.sql("select 'Module:', name from `tabModule Def`")
			messages += frappe.db.sql("select 'Module:', label from `tabDesktop Icon` where standard=1 or owner=%s",
				frappe.session.user)

		message_dict = make_dict_from_messages(messages)
		message_dict.update(get_dict_from_hooks(fortype, name))

		# remove untranslated
		message_dict = {k:v for k, v in message_dict.iteritems() if k!=v}

		translation_assets[asset_key] = message_dict

		cache.hset("translation_assets", frappe.local.lang, translation_assets, shared=True)

	return translation_assets[asset_key]

def get_dict_from_hooks(fortype, name):
	translated_dict = {}

	hooks = frappe.get_hooks("get_translated_dict")
	for (hook_fortype, fortype_name) in hooks:
		if hook_fortype == fortype and fortype_name == name:
			for method in hooks[(hook_fortype, fortype_name)]:
				translated_dict.update(frappe.get_attr(method)())

	return translated_dict

def add_lang_dict(code):
	"""Extracts messages and returns Javascript code snippet to be appened at the end
	of the given script

	:param code: Javascript code snippet to which translations needs to be appended."""
	messages = extract_messages_from_code(code)
	messages = [message for pos, message in messages]
	code += "\n\n$.extend(frappe._messages, %s)" % json.dumps(make_dict_from_messages(messages))
	return code

def make_dict_from_messages(messages, full_dict=None):
	"""Returns translated messages as a dict in Language specified in `frappe.local.lang`

	:param messages: List of untranslated messages
	"""
	out = {}
	if full_dict==None:
		full_dict = get_full_dict(frappe.local.lang)

	for m in messages:
		if m[1] in full_dict:
			out[m[1]] = full_dict[m[1]]
	return out

def get_lang_js(fortype, name):
	"""Returns code snippet to be appended at the end of a JS script.

	:param fortype: Type of object, e.g. `DocType`
	:param name: Document name
	"""
	return "\n\n$.extend(frappe._messages, %s)" % json.dumps(get_dict(fortype, name))

def get_full_dict(lang):
	"""Load and return the entire translations dictionary for a language from :meth:`frape.cache`

	:param lang: Language Code, e.g. `hi`
	"""
	if not lang:
		return {}

<<<<<<< HEAD
=======
	# found in local, return!
	# Check if the passed lang exists in lang_full_dict cash in frappe
>>>>>>> 5001e92f
	if getattr(frappe.local, 'lang_full_dict', {}).get(lang, None):
		return frappe.local.lang_full_dict

	frappe.local.lang_full_dict = load_lang(lang)

	try:
		# get user specific transaltion data
		user_translations = get_user_translations(lang)
	except Exception:
		user_translations = None

	if user_translations:
		frappe.local.lang_full_dict.update(user_translations)

	return frappe.local.lang_full_dict

def load_lang(lang, apps=None):
	"""Combine all translations from `.csv` files in all `apps`.
	For derivative languages (es-GT), take translations from the
	base language (es) and then update translations from the child (es-GT)"""

	if lang=='en':
		return {}

	out = frappe.cache().hget("lang_full_dict", lang, shared=True)
	if not out:
		out = {}
		for app in (apps or frappe.get_all_apps(True)):
			path = os.path.join(frappe.get_pymodule_path(app), "translations", lang + ".csv")
			out.update(get_translation_dict_from_file(path, lang, app) or {})

		if '-' in lang:
			parent = lang.split('-')[0]
			parent_out = load_lang(parent)
			parent_out.update(out)
			out = parent_out

		frappe.cache().hset("lang_full_dict", lang, out, shared=True)

	return out or {}

def get_translation_dict_from_file(path, lang, app):
	"""load translation dict from given path"""
	cleaned = {}
	if os.path.exists(path):
		csv_content = read_csv_file(path)

		for item in csv_content:
			if len(item)==3:
				# with file and line numbers
				cleaned[item[1]] = strip(item[2])

			elif len(item)==2:
				cleaned[item[0]] = strip(item[1])

			else:
				raise Exception("Bad translation in '{app}' for language '{lang}': {values}".format(
					app=app, lang=lang, values=repr(item).encode("utf-8")
				))

	return cleaned

def get_user_translations(lang):
	out = frappe.cache().hget('lang_user_translations', lang)
	if out is None:
		out = {}
		for fields in frappe.get_all('Translation',
			fields= ["source_name", "target_name"],filters={'language_code': lang}):
				out.update({fields.source_name: fields.target_name})
		frappe.cache().hset('lang_user_translations', lang, out)

	return out


def clear_cache():
	"""Clear all translation assets from :meth:`frappe.cache`"""
	cache = frappe.cache()
	cache.delete_key("langinfo")

	# clear translations saved in boot cache
	cache.delete_key("bootinfo")
	cache.delete_key("lang_full_dict", shared=True)
	cache.delete_key("translation_assets", shared=True)
	cache.delete_key("lang_user_translations")

def get_messages_for_app(app):
	"""Returns all messages (list) for a specified `app`"""
	messages = []
	modules = ", ".join(['"{}"'.format(m.title().replace("_", " ")) \
		for m in frappe.local.app_modules[app]])

	# doctypes
	if modules:
		for name in frappe.db.sql_list("""select name from tabDocType
			where module in ({})""".format(modules)):
			messages.extend(get_messages_from_doctype(name))

		# pages
		for name, title in frappe.db.sql("""select name, title from tabPage
			where module in ({})""".format(modules)):
			messages.append((None, title or name))
			messages.extend(get_messages_from_page(name))


		# reports
		for name in frappe.db.sql_list("""select tabReport.name from tabDocType, tabReport
			where tabReport.ref_doctype = tabDocType.name
				and tabDocType.module in ({})""".format(modules)):
			messages.append((None, name))
			messages.extend(get_messages_from_report(name))
			for i in messages:
				if not isinstance(i, tuple):
					raise Exception

	# workflow based on app.hooks.fixtures
	messages.extend(get_messages_from_workflow(app_name=app))

	# custom fields based on app.hooks.fixtures
	messages.extend(get_messages_from_custom_fields(app_name=app))

	# app_include_files
	messages.extend(get_all_messages_from_js_files(app))

	# server_messages
	messages.extend(get_server_messages(app))
	return deduplicate_messages(messages)

def get_messages_from_doctype(name):
	"""Extract all translatable messages for a doctype. Includes labels, Python code,
	Javascript code, html templates"""
	messages = []
	meta = frappe.get_meta(name)

	messages = [meta.name, meta.module]

	if meta.description:
		messages.append(meta.description)

	# translations of field labels, description and options
	for d in meta.get("fields"):
		messages.extend([d.label, d.description])

		if d.fieldtype=='Select' and d.options:
			options = d.options.split('\n')
			if not "icon" in options[0]:
				messages.extend(options)

	# translations of roles
	for d in meta.get("permissions"):
		if d.role:
			messages.append(d.role)

	messages = [message for message in messages if message]
	messages = [('DocType: ' + name, message) for message in messages if is_translatable(message)]

	# extract from js, py files
	doctype_file_path = frappe.get_module_path(meta.module, "doctype", meta.name, meta.name)
	messages.extend(get_messages_from_file(doctype_file_path + ".js"))
	messages.extend(get_messages_from_file(doctype_file_path + "_list.js"))
	messages.extend(get_messages_from_file(doctype_file_path + "_list.html"))
	messages.extend(get_messages_from_file(doctype_file_path + "_calendar.js"))

	# workflow based on doctype
	messages.extend(get_messages_from_workflow(doctype=name))

	return messages

def get_messages_from_workflow(doctype=None, app_name=None):
	assert doctype or app_name, 'doctype or app_name should be provided'

	# translations for Workflows
	workflows = []
	if doctype:
		workflows = frappe.get_all('Workflow', filters={'document_type': doctype})
	else:
		fixtures = frappe.get_hooks('fixtures', app_name=app_name) or []
		for fixture in fixtures:
			if isinstance(fixture, basestring) and fixture == 'Worflow':
				workflows = frappe.get_all('Workflow')
				break
			elif isinstance(fixture, dict) and fixture.get('dt', fixture.get('doctype')) == 'Workflow':
				workflows.extend(frappe.get_all('Workflow', filters=fixture.get('filters')))

	messages  = []
	for w in workflows:
		states = frappe.db.sql(
			'select distinct state from `tabWorkflow Document State` where parent=%s',
			(w['name'],), as_dict=True)

		messages.extend([('Workflow: ' + w['name'], state['state']) for state in states if is_translatable(state['state'])])

		states = frappe.db.sql(
			'select distinct message from `tabWorkflow Document State` where parent=%s and message is not null',
			(w['name'],), as_dict=True)

		messages.extend([("Workflow: " + w['name'], state['message'])
			for state in states if is_translatable(state['message'])])

		actions = frappe.db.sql(
			'select distinct action from `tabWorkflow Transition` where parent=%s',
			(w['name'],), as_dict=True)

		messages.extend([("Workflow: " + w['name'], action['action']) \
			for action in actions if is_translatable(action['action'])])

	return messages

def get_messages_from_custom_fields(app_name):
	fixtures = frappe.get_hooks('fixtures', app_name=app_name) or []
	custom_fields = []

	for fixture in fixtures:
		if isinstance(fixture, basestring) and fixture == 'Custom Field':
			custom_fields = frappe.get_all('Custom Field', fields=['name','label', 'description', 'fieldtype', 'options'])
			break
		elif isinstance(fixture, dict) and fixture.get('dt', fixture.get('doctype')) == 'Custom Field':
			custom_fields.extend(frappe.get_all('Custom Field', filters=fixture.get('filters'),
				fields=['name','label', 'description', 'fieldtype', 'options']))

	messages = []
	for cf in custom_fields:
		for prop in ('label', 'description'):
			if not cf.get(prop) or not is_translatable(cf[prop]):
				continue
			messages.append(('Custom Field - {}: {}'.format(prop, cf['name']), cf[prop]))
		if cf['fieldtype'] == 'Selection' and cf.get('options'):
			for option in cf['options'].split('\n'):
				if option and 'icon' not in option and is_translatable(option):
					messages.append(('Custom Field - Description: ' + cf['name'], option))

	return messages

def get_messages_from_page(name):
	"""Returns all translatable strings from a :class:`frappe.core.doctype.Page`"""
	return _get_messages_from_page_or_report("Page", name)

def get_messages_from_report(name):
	"""Returns all translatable strings from a :class:`frappe.core.doctype.Report`"""
	report = frappe.get_doc("Report", name)
	messages = _get_messages_from_page_or_report("Report", name,
		frappe.db.get_value("DocType", report.ref_doctype, "module"))
	# TODO position here!
	if report.query:
		messages.extend([(None, message) for message in re.findall('"([^:,^"]*):', report.query) if is_translatable(message)])
	messages.append((None,report.report_name))
	return messages

def _get_messages_from_page_or_report(doctype, name, module=None):
	if not module:
		module = frappe.db.get_value(doctype, name, "module")

	doc_path = frappe.get_module_path(module, doctype, name)

	messages = get_messages_from_file(os.path.join(doc_path, frappe.scrub(name) +".py"))

	if os.path.exists(doc_path):
		for filename in os.listdir(doc_path):
			if filename.endswith(".js") or filename.endswith(".html"):
				messages += get_messages_from_file(os.path.join(doc_path, filename))

	return messages

def get_server_messages(app):
	"""Extracts all translatable strings (tagged with :func:`frappe._`) from Python modules
		inside an app"""
	messages = []
	for basepath, folders, files in os.walk(frappe.get_pymodule_path(app)):
		for dontwalk in (".git", "public", "locale"):
			if dontwalk in folders: folders.remove(dontwalk)

		for f in files:
			if f.endswith(".py") or f.endswith(".html") or f.endswith(".js"):
				messages.extend(get_messages_from_file(os.path.join(basepath, f)))

	return messages

def get_messages_from_include_files(app_name=None):
	"""Returns messages from js files included at time of boot like desk.min.js for desk and web"""
	messages = []
	for file in (frappe.get_hooks("app_include_js", app_name=app_name) or []) + (frappe.get_hooks("web_include_js", app_name=app_name) or []):
		messages.extend(get_messages_from_file(os.path.join(frappe.local.sites_path, file)))

	return messages

def get_all_messages_from_js_files(app_name=None):
	"""Extracts all translatable strings from app `.js` files"""
	messages = []
	for app in ([app_name] if app_name else frappe.get_installed_apps()):
		if os.path.exists(frappe.get_app_path(app, "public")):
			for basepath, folders, files in os.walk(frappe.get_app_path(app, "public")):
				if "frappe/public/js/lib" in basepath:
					continue

				for fname in files:
					if fname.endswith(".js") or fname.endswith(".html"):
						messages.extend(get_messages_from_file(os.path.join(basepath, fname)))

	return messages

def get_messages_from_file(path):
	"""Returns a list of transatable strings from a code file

	:param path: path of the code file
	"""
	apps_path = get_bench_dir()
	if os.path.exists(path):
		with open(path, 'r') as sourcefile:
			return [(os.path.relpath(" +".join([path, str(pos)]), apps_path),
					message) for pos, message in  extract_messages_from_code(sourcefile.read(), path.endswith(".py"))]
	else:
		# print "Translate: {0} missing".format(os.path.abspath(path))
		return []

def extract_messages_from_code(code, is_py=False):
	"""Extracts translatable srings from a code file

	:param code: code from which translatable files are to be extracted
	:param is_py: include messages in triple quotes e.g. `_('''message''')`"""
	try:
		code = render_include(code)
	except (TemplateError, ImportError, InvalidIncludePath):
		# Exception will occur when it encounters John Resig's microtemplating code
		pass

	messages = []
	messages += [(m.start(), m.groups()[0]) for m in re.compile('_\("([^"]*)"').finditer(code)]
	messages += [(m.start(), m.groups()[0]) for m in re.compile("_\('([^']*)'").finditer(code)]
	if is_py:
		messages += [(m.start(), m.groups()[0]) for m in re.compile('_\("{3}([^"]*)"{3}.*\)').finditer(code)]

	messages = [(pos, message) for pos, message in messages if is_translatable(message)]
	return pos_to_line_no(messages, code)

def is_translatable(m):
	if re.search("[a-zA-Z]", m) and not m.startswith("fa fa-") and not m.endswith("px") and not m.startswith("eval:"):
		return True
	return False

def pos_to_line_no(messages, code):
	ret = []
	messages = sorted(messages, key=lambda x: x[0])
	newlines = [m.start() for m in re.compile('\\n').finditer(code)]
	line = 1
	newline_i = 0
	for pos, message in messages:
		while newline_i < len(newlines) and pos > newlines[newline_i]:
			line+=1
			newline_i+= 1
		ret.append((line, message))
	return ret

def read_csv_file(path):
	"""Read CSV file and return as list of list

	:param path: File path"""
	from csv import reader
	with codecs.open(path, 'r', 'utf-8') as msgfile:
		data = msgfile.read()

		# for japanese! #wtf
		data = data.replace(chr(28), "").replace(chr(29), "")
		data = reader([r.encode('utf-8') for r in data.splitlines()])
		newdata = [[unicode(val, 'utf-8') for val in row] for row in data]
	return newdata

def write_csv_file(path, app_messages, lang_dict):
	"""Write translation CSV file.

	:param path: File path, usually `[app]/translations`.
	:param app_messages: Translatable strings for this app.
	:param lang_dict: Full translated dict.
	"""
	app_messages.sort(lambda x,y: cmp(x[1], y[1]))
	from csv import writer
	with open(path, 'wb') as msgfile:
		w = writer(msgfile, lineterminator='\n')
		for p, m in app_messages:
			t = lang_dict.get(m, '')
			# strip whitespaces
			t = re.sub('{\s?([0-9]+)\s?}', "{\g<1>}", t)
			w.writerow([p.encode('utf-8') if p else '', m.encode('utf-8'), t.encode('utf-8')])

def get_untranslated(lang, untranslated_file, get_all=False):
	"""Returns all untranslated strings for a language and writes in a file

	:param lang: Language code.
	:param untranslated_file: Output file path.
	:param get_all: Return all strings, translated or not."""
	clear_cache()
	apps = frappe.get_all_apps(True)

	messages = []
	untranslated = []
	for app in apps:
		messages.extend(get_messages_for_app(app))

	messages = deduplicate_messages(messages)

	def escape_newlines(s):
		return (s.replace("\\\n", "|||||")
				.replace("\\n", "||||")
				.replace("\n", "|||"))

	if get_all:
		print str(len(messages)) + " messages"
		with open(untranslated_file, "w") as f:
			for m in messages:
				# replace \n with ||| so that internal linebreaks don't get split
				f.write((escape_newlines(m[1]) + os.linesep).encode("utf-8"))
	else:
		full_dict = get_full_dict(lang)

		for m in messages:
			if not full_dict.get(m[1]):
				untranslated.append(m[1])

		if untranslated:
			print str(len(untranslated)) + " missing translations of " + str(len(messages))
			with open(untranslated_file, "w") as f:
				for m in untranslated:
					# replace \n with ||| so that internal linebreaks don't get split
					f.write((escape_newlines(m) + os.linesep).encode("utf-8"))
		else:
			print "all translated!"

def update_translations(lang, untranslated_file, translated_file):
	"""Update translations from a source and target file for a given language.

	:param lang: Language code (e.g. `en`).
	:param untranslated_file: File path with the messages in English.
	:param translated_file: File path with messages in language to be updated."""
	clear_cache()
	full_dict = get_full_dict(lang)

	def restore_newlines(s):
		return (s.replace("|||||", "\\\n")
				.replace("| | | | |", "\\\n")
				.replace("||||", "\\n")
				.replace("| | | |", "\\n")
				.replace("|||", "\n")
				.replace("| | |", "\n"))

	translation_dict = {}
	for key, value in zip(frappe.get_file_items(untranslated_file, ignore_empty_lines=False),
		frappe.get_file_items(translated_file, ignore_empty_lines=False)):

		# undo hack in get_untranslated
		translation_dict[restore_newlines(key)] = restore_newlines(value)

	full_dict.update(translation_dict)

	for app in frappe.get_all_apps(True):
		write_translations_file(app, lang, full_dict)

def import_translations(lang, path):
	"""Import translations from file in standard format"""
	clear_cache()
	full_dict = get_full_dict(lang)
	full_dict.update(get_translation_dict_from_file(path, lang, 'import'))

	for app in frappe.get_all_apps(True):
		write_translations_file(app, lang, full_dict)


def rebuild_all_translation_files():
	"""Rebuild all translation files: `[app]/translations/[lang].csv`."""
	for lang in get_all_languages():
		for app in frappe.get_all_apps():
			write_translations_file(app, lang)

def write_translations_file(app, lang, full_dict=None, app_messages=None):
	"""Write a translation file for a given language.

	:param app: `app` for which translations are to be written.
	:param lang: Language code.
	:param full_dict: Full translated language dict (optional).
	:param app_messages: Source strings (optional).
	"""
	if not app_messages:
		app_messages = get_messages_for_app(app)

	if not app_messages:
		return

	tpath = frappe.get_pymodule_path(app, "translations")
	frappe.create_folder(tpath)
	write_csv_file(os.path.join(tpath, lang + ".csv"),
		app_messages, full_dict or get_full_dict(lang))

def send_translations(translation_dict):
	"""Append translated dict in `frappe.local.response`"""
	if "__messages" not in frappe.local.response:
		frappe.local.response["__messages"] = {}

	frappe.local.response["__messages"].update(translation_dict)

def deduplicate_messages(messages):
	ret = []
	op = operator.itemgetter(1)
	messages = sorted(messages, key=op)
	for k, g in itertools.groupby(messages, op):
		ret.append(g.next())
	return ret

def get_bench_dir():
	return os.path.join(frappe.__file__, '..', '..', '..', '..')

def rename_language(old_name, new_name):
	if not frappe.db.exists('Language', new_name):
		return

	language_in_system_settings = frappe.db.get_single_value("System Settings", "language")
	if language_in_system_settings == old_name:
		frappe.db.set_value("System Settings", "System Settings", "language", new_name)

	frappe.db.sql("""update `tabUser` set language=%(new_name)s where language=%(old_name)s""",
		{ "old_name": old_name, "new_name": new_name })<|MERGE_RESOLUTION|>--- conflicted
+++ resolved
@@ -178,11 +178,7 @@
 	if not lang:
 		return {}
 
-<<<<<<< HEAD
-=======
 	# found in local, return!
-	# Check if the passed lang exists in lang_full_dict cash in frappe
->>>>>>> 5001e92f
 	if getattr(frappe.local, 'lang_full_dict', {}).get(lang, None):
 		return frappe.local.lang_full_dict
 
