# Copyright (c) 2015, Frappe Technologies Pvt. Ltd. and Contributors
# MIT License. See license.txt

from __future__ import unicode_literals
import time, _socket, poplib, imaplib, email, email.utils, datetime, chardet, re
from email_reply_parser import EmailReplyParser
from email.header import decode_header
import frappe
from frappe import _
from frappe.utils import (extract_email_id, convert_utc_to_user_timezone, now,
	cint, cstr, strip, markdown)
from frappe.utils.scheduler import log
from frappe.utils.file_manager import get_random_filename, save_file, MaxFileSizeReachedError

class EmailSizeExceededError(frappe.ValidationError): pass
class EmailTimeoutError(frappe.ValidationError): pass
class TotalSizeExceededError(frappe.ValidationError): pass
class LoginLimitExceeded(frappe.ValidationError): pass

class EmailServer:
	"""Wrapper for POP server to pull emails."""
	def __init__(self, args=None):
		self.setup(args)

	def setup(self, args=None):
		# overrride
		self.settings = args or frappe._dict()

	def check_mails(self):
		# overrride
		return True

	def process_message(self, mail):
		# overrride
		pass

	def connect(self):
		"""Connect to **Email Account**."""
		if cint(self.settings.use_imap):
			return self.connect_imap()
		else:
			return self.connect_pop()

	def connect_imap(self):
		"""Connect to IMAP"""
		try:
			if cint(self.settings.use_ssl):
				self.imap = Timed_IMAP4_SSL(self.settings.host, timeout=frappe.conf.get("pop_timeout"))
			else:
				self.imap = Timed_IMAP4(self.settings.host, timeout=frappe.conf.get("pop_timeout"))
			self.imap.login(self.settings.username, self.settings.password)
			# connection established!
			return True

		except _socket.error:
			# Invalid mail server -- due to refusing connection
			frappe.msgprint(_('Invalid Mail Server. Please rectify and try again.'))
			raise

		except Exception, e:
			frappe.msgprint(_('Cannot connect: {0}').format(str(e)))
			raise

	def connect_pop(self):
		#this method return pop connection
		try:
			if cint(self.settings.use_ssl):
				self.pop = Timed_POP3_SSL(self.settings.host, timeout=frappe.conf.get("pop_timeout"))
			else:
				self.pop = Timed_POP3(self.settings.host, timeout=frappe.conf.get("pop_timeout"))

			self.pop.user(self.settings.username)
			self.pop.pass_(self.settings.password)

			# connection established!
			return True

		except _socket.error:
			# log performs rollback and logs error in Error Log
			log("receive.connect_pop")

			# Invalid mail server -- due to refusing connection
			frappe.msgprint(_('Invalid Mail Server. Please rectify and try again.'))
			raise

		except poplib.error_proto, e:
			if self.is_temporary_system_problem(e):
				return False

			else:
				frappe.msgprint(_('Invalid User Name or Support Password. Please rectify and try again.'))
				raise

	def get_messages(self):
		"""Returns new email messages in a list."""
		if not self.check_mails():
			return # nothing to do

		frappe.db.commit()

		if not self.connect():
			return []

		try:
			# track if errors arised
			self.errors = False
			self.latest_messages = []

			email_list = self.get_new_mails()
			num = num_copy = len(email_list)

			# WARNING: Hard coded max no. of messages to be popped
			if num > 20: num = 20

			# size limits
			self.total_size = 0
			self.max_email_size = cint(frappe.local.conf.get("max_email_size"))
			self.max_total_size = 5 * self.max_email_size

			for i, message_meta in enumerate(email_list):
				# do not pull more than NUM emails
				if (i+1) > num:
					break

				try:
					self.retrieve_message(message_meta, i+1)
				except (TotalSizeExceededError, EmailTimeoutError, LoginLimitExceeded):
					break

			# WARNING: Mark as read - message number 101 onwards from the pop list
			# This is to avoid having too many messages entering the system
			num = num_copy
			if not cint(self.settings.use_imap):
				if num > 100 and not self.errors:
					for m in xrange(101, num+1):
						self.pop.dele(m)

		except Exception, e:
			if self.has_login_limit_exceeded(e):
				pass

			else:
				raise

		finally:
			# no matter the exception, pop should quit if connected
			if cint(self.settings.use_imap):
				self.imap.logout()
			else:
				self.pop.quit()

		return self.latest_messages

	def get_new_mails(self):
		"""Return list of new mails"""
		if cint(self.settings.use_imap):
			self.imap.select("Inbox")
			response, message = self.imap.uid('search', None, "UNSEEN")
			email_list =  message[0].split()
		else:
			email_list = self.pop.list()[1]

		return email_list

	def retrieve_message(self, message_meta, msg_num=None):
		incoming_mail = None
		try:
			self.validate_message_limits(message_meta)

			if cint(self.settings.use_imap):
				status, message = self.imap.uid('fetch', message_meta, '(RFC822)')
				self.latest_messages.append(message[0][1])
			else:
				msg = self.pop.retr(msg_num)
				self.latest_messages.append(b'\n'.join(msg[1]))

		except (TotalSizeExceededError, EmailTimeoutError):
			# propagate this error to break the loop
			self.errors = True
			raise

		except Exception, e:
			if self.has_login_limit_exceeded(e):
				self.errors = True
				raise LoginLimitExceeded, e

			else:
				# log performs rollback and logs error in Error Log
				log("receive.get_messages", self.make_error_msg(msg_num, incoming_mail))
				self.errors = True
				frappe.db.rollback()

				if not cint(self.settings.use_imap):
					self.pop.dele(msg_num)
				else:
					# mark as seen
					self.imap.uid('STORE', message_meta, '+FLAGS', '(\\SEEN)')
		else:
			if not cint(self.settings.use_imap):
				self.pop.dele(msg_num)
			else:
				# mark as seen
				self.imap.uid('STORE', message_meta, '+FLAGS', '(\\SEEN)')

	def has_login_limit_exceeded(self, e):
		return "-ERR Exceeded the login limit" in strip(cstr(e.message))

	def is_temporary_system_problem(self, e):
		messages = (
			"-ERR [SYS/TEMP] Temporary system problem. Please try again later.",
			"Connection timed out",
		)
		for message in messages:
			if message in strip(cstr(e.message)) or message in strip(cstr(getattr(e, 'strerror', ''))):
				return True
		return False

	def validate_message_limits(self, message_meta):
		# throttle based on email size
		if not self.max_email_size:
			return

		m, size = message_meta.split()
		size = cint(size)

		if size < self.max_email_size:
			self.total_size += size
			if self.total_size > self.max_total_size:
				raise TotalSizeExceededError
		else:
			raise EmailSizeExceededError

	def make_error_msg(self, msg_num, incoming_mail):
		error_msg = "Error in retrieving email."
		if not incoming_mail:
			try:
				# retrieve headers
				incoming_mail = Email(b'\n'.join(self.pop.top(msg_num, 5)[1]))
			except:
				pass

		if incoming_mail:
			error_msg += "\nDate: {date}\nFrom: {from_email}\nSubject: {subject}\n".format(
				date=incoming_mail.date, from_email=incoming_mail.from_email, subject=incoming_mail.subject)

		return error_msg

class Email:
	"""Wrapper for an email."""
	def __init__(self, content):
		"""Parses headers, content, attachments from given raw message.

		:param content: Raw message."""
		self.raw = content
		self.mail = email.message_from_string(self.raw)

		self.text_content = ''
		self.html_content = ''
		self.attachments = []
		self.cid_map = {}
		self.parse()
		self.set_content_and_type()
		self.set_subject()
		self.set_from()
		self.message_id = (self.mail.get('Message-ID') or "").strip(" <>")

		if self.mail["Date"]:
			try:
				utc = email.utils.mktime_tz(email.utils.parsedate_tz(self.mail["Date"]))
				utc_dt = datetime.datetime.utcfromtimestamp(utc)
				self.date = convert_utc_to_user_timezone(utc_dt).strftime('%Y-%m-%d %H:%M:%S')
			except:
				self.date = now()
		else:
			self.date = now()
		if self.date > now():
			self.date = now()

	def parse(self):
		"""Walk and process multi-part email."""
		for part in self.mail.walk():
			self.process_part(part)

	def set_subject(self):
		"""Parse and decode `Subject` header."""
		_subject = decode_header(self.mail.get("Subject", "No Subject"))
		self.subject = _subject[0][0] or ""
		if _subject[0][1]:
			self.subject = self.subject.decode(_subject[0][1])
		else:
			# assume that the encoding is utf-8
			self.subject = self.subject.decode("utf-8")[:140]

		if not self.subject:
			self.subject = "No Subject"

	def set_from(self):
		# gmail mailing-list compatibility
		# use X-Original-Sender if available, as gmail sometimes modifies the 'From'
<<<<<<< HEAD
		_from_email = self.mail.get("X-Original-From") or self.mail["From"]
		_from_email, encoding = decode_header(_from_email)[0]
		_reply_to, _reply_to_encoding = decode_header(self.mail.get("Reply-To"))[0]
=======
		_from_email = self.decode_email(self.mail.get("X-Original-From") or self.mail["From"])
		_reply_to = self.decode_email(self.mail.get("Reply-To"))
>>>>>>> 1652460f

		if _reply_to and not frappe.db.get_value('Email Account', {"email_id":_reply_to}, 'email_id'):
			self.from_email = extract_email_id(_reply_to)
		else:
<<<<<<< HEAD
			_from_email = _from_email.decode('utf-8')
			
		if _reply_to_encoding:
			_reply_to = _from_email.decode(encoding)
		else:
			_reply_to = _from_email.decode('utf-8')

		if _reply_to and not frappe.db.get_value('Email Account', {"email_id":_reply_to}, 'email_id'):
			self.from_email = extract_email_id(_reply_to)
		else:
			self.from_email = extract_email_id(_from_email)
			
		if self.from_email:
			self.from_email = self.from_email.lower()
			
		self.from_real_name = email.utils.parseaddr(_from_email)[0] if "@" in _from_email else _from_email
=======
			self.from_email = extract_email_id(_from_email)

		if self.from_email:
			self.from_email = self.from_email.lower()

		self.from_real_name = email.utils.parseaddr(_from_email)[0] if "@" in _from_email else _from_email

	def decode_email(self, email):
		if not email: return 
		decoded = ""
		for part, encoding in decode_header(email):
			if encoding:
				decoded += part.decode(encoding)
			else:
				decoded += part.decode('utf-8')
		return decoded
>>>>>>> 1652460f

	def set_content_and_type(self):
		self.content, self.content_type = '[Blank Email]', 'text/plain'
		if self.html_content:
			self.content, self.content_type = self.html_content, 'text/html'
		else:
			self.content, self.content_type = EmailReplyParser.read(self.text_content).text.replace("\n","\n\n"), 'text/plain'

	def process_part(self, part):
		"""Parse email `part` and set it to `text_content`, `html_content` or `attachments`."""
		content_type = part.get_content_type()
		if content_type == 'text/plain':
			self.text_content += self.get_payload(part)

		elif content_type == 'text/html':
			self.html_content += self.get_payload(part)

		elif content_type == 'message/rfc822':
			# sent by outlook when another email is sent as an attachment to this email
			self.show_attached_email_headers_in_content(part)

		elif part.get_filename() or 'image' in content_type:
			self.get_attachment(part)

	def show_attached_email_headers_in_content(self, part):
		# get the multipart/alternative message
		message = list(part.walk())[1]
		headers = []
		for key in ('From', 'To', 'Subject', 'Date'):
			value = cstr(message.get(key))
			if value:
				headers.append('{label}: {value}'.format(label=_(key), value=value))

		self.text_content += '\n'.join(headers)
		self.html_content += '<hr>' + '\n'.join('<p>{0}</p>'.format(h) for h in headers)

		if not message.is_multipart() and message.get_content_type()=='text/plain':
			# email.parser didn't parse it!
			text_content = self.get_payload(message)
			self.text_content += text_content
			self.html_content += markdown(text_content)

	def get_charset(self, part):
		"""Detect chartset."""
		charset = part.get_content_charset()
		if not charset:
			charset = chardet.detect(str(part))['encoding']

		return charset

	def get_payload(self, part):
		charset = self.get_charset(part)

		try:
			return unicode(part.get_payload(decode=True), str(charset), "ignore")
		except LookupError:
			return part.get_payload()

	def get_attachment(self, part):
		#charset = self.get_charset(part)
		fcontent = part.get_payload(decode=True)

		if fcontent:
			content_type = part.get_content_type()
			fname = part.get_filename()
			if fname:
				try:
					fname = cstr(decode_header(fname)[0][0])
				except:
					fname = get_random_filename(content_type=content_type)
			else:
				fname = get_random_filename(content_type=content_type)

			self.attachments.append({
				'content_type': content_type,
				'fname': fname,
				'fcontent': fcontent,
			})

			cid = (part.get("Content-Id") or "").strip("><")
			if cid:
				self.cid_map[fname] = cid

	def save_attachments_in_doc(self, doc):
		"""Save email attachments in given document."""
		saved_attachments = []

		for attachment in self.attachments:
			try:
				file_data = save_file(attachment['fname'], attachment['fcontent'],
					doc.doctype, doc.name, is_private=1)
				saved_attachments.append(file_data)

				if attachment['fname'] in self.cid_map:
					self.cid_map[file_data.name] = self.cid_map[attachment['fname']]

			except MaxFileSizeReachedError:
				# WARNING: bypass max file size exception
				pass
			except frappe.DuplicateEntryError:
				# same file attached twice??
				pass

		return saved_attachments

	def get_thread_id(self):
		"""Extract thread ID from `[]`"""
		l = re.findall('(?<=\[)[\w/-]+', self.subject)
		return l and l[0] or None


# fix due to a python bug in poplib that limits it to 2048
poplib._MAXLINE = 20480

class TimerMixin(object):
	def __init__(self, *args, **kwargs):
		self.timeout = kwargs.pop('timeout', 0.0)
		self.elapsed_time = 0.0
		self._super.__init__(self, *args, **kwargs)
		if self.timeout:
			# set per operation timeout to one-fifth of total pop timeout
			self.sock.settimeout(self.timeout / 5.0)

	def _getline(self, *args, **kwargs):
		start_time = time.time()
		ret = self._super._getline(self, *args, **kwargs)

		self.elapsed_time += time.time() - start_time
		if self.timeout and self.elapsed_time > self.timeout:
			raise EmailTimeoutError

		return ret

	def quit(self, *args, **kwargs):
		self.elapsed_time = 0.0
		return self._super.quit(self, *args, **kwargs)

class Timed_POP3(TimerMixin, poplib.POP3):
	_super = poplib.POP3

class Timed_POP3_SSL(TimerMixin, poplib.POP3_SSL):
	_super = poplib.POP3_SSL
class Timed_IMAP4(TimerMixin, imaplib.IMAP4):
	_super = imaplib.IMAP4

class Timed_IMAP4_SSL(TimerMixin, imaplib.IMAP4_SSL):
	_super = imaplib.IMAP4_SSL<|MERGE_RESOLUTION|>--- conflicted
+++ resolved
@@ -297,36 +297,12 @@
 	def set_from(self):
 		# gmail mailing-list compatibility
 		# use X-Original-Sender if available, as gmail sometimes modifies the 'From'
-<<<<<<< HEAD
-		_from_email = self.mail.get("X-Original-From") or self.mail["From"]
-		_from_email, encoding = decode_header(_from_email)[0]
-		_reply_to, _reply_to_encoding = decode_header(self.mail.get("Reply-To"))[0]
-=======
 		_from_email = self.decode_email(self.mail.get("X-Original-From") or self.mail["From"])
 		_reply_to = self.decode_email(self.mail.get("Reply-To"))
->>>>>>> 1652460f
 
 		if _reply_to and not frappe.db.get_value('Email Account', {"email_id":_reply_to}, 'email_id'):
 			self.from_email = extract_email_id(_reply_to)
 		else:
-<<<<<<< HEAD
-			_from_email = _from_email.decode('utf-8')
-			
-		if _reply_to_encoding:
-			_reply_to = _from_email.decode(encoding)
-		else:
-			_reply_to = _from_email.decode('utf-8')
-
-		if _reply_to and not frappe.db.get_value('Email Account', {"email_id":_reply_to}, 'email_id'):
-			self.from_email = extract_email_id(_reply_to)
-		else:
-			self.from_email = extract_email_id(_from_email)
-			
-		if self.from_email:
-			self.from_email = self.from_email.lower()
-			
-		self.from_real_name = email.utils.parseaddr(_from_email)[0] if "@" in _from_email else _from_email
-=======
 			self.from_email = extract_email_id(_from_email)
 
 		if self.from_email:
@@ -343,7 +319,6 @@
 			else:
 				decoded += part.decode('utf-8')
 		return decoded
->>>>>>> 1652460f
 
 	def set_content_and_type(self):
 		self.content, self.content_type = '[Blank Email]', 'text/plain'
