{
 "allow_copy": 0, 
 "allow_import": 1, 
 "allow_rename": 0, 
 "autoname": "", 
 "beta": 0, 
 "creation": "2016-02-17 12:21:16.175465", 
 "custom": 0, 
 "docstatus": 0, 
 "doctype": "DocType", 
 "document_type": "Setup", 
 "editable_grid": 0, 
 "engine": "InnoDB", 
 "fields": [
  {
   "allow_on_submit": 0, 
   "bold": 0, 
   "collapsible": 0, 
   "columns": 0, 
   "fieldname": "language", 
   "fieldtype": "Link", 
   "hidden": 0, 
   "ignore_user_permissions": 0, 
   "ignore_xss_filter": 0, 
   "in_filter": 0, 
   "in_list_view": 0, 
   "in_standard_filter": 0, 
   "label": "Language", 
   "length": 0, 
   "no_copy": 0, 
   "options": "Language", 
   "permlevel": 0, 
   "precision": "", 
   "print_hide": 0, 
   "print_hide_if_no_value": 0, 
   "read_only": 0, 
   "remember_last_selected_value": 0, 
   "report_hide": 0, 
   "reqd": 0, 
   "search_index": 0, 
   "set_only_once": 0, 
   "unique": 0
  }, 
  {
   "allow_on_submit": 0, 
   "bold": 0, 
   "collapsible": 0, 
   "columns": 0, 
   "fieldname": "column_break_2", 
   "fieldtype": "Column Break", 
   "hidden": 0, 
   "ignore_user_permissions": 0, 
   "ignore_xss_filter": 0, 
   "in_filter": 0, 
   "in_list_view": 0, 
   "in_standard_filter": 0, 
   "length": 0, 
   "no_copy": 0, 
   "permlevel": 0, 
   "precision": "", 
   "print_hide": 0, 
   "print_hide_if_no_value": 0, 
   "read_only": 0, 
   "remember_last_selected_value": 0, 
   "report_hide": 0, 
   "reqd": 0, 
   "search_index": 0, 
   "set_only_once": 0, 
   "unique": 0
  }, 
  {
   "allow_on_submit": 0, 
   "bold": 0, 
   "collapsible": 0, 
   "columns": 0, 
   "default": "en", 
   "fieldname": "language_code", 
   "fieldtype": "Read Only", 
   "hidden": 0, 
   "ignore_user_permissions": 0, 
   "ignore_xss_filter": 0, 
   "in_filter": 0, 
   "in_list_view": 1, 
   "in_standard_filter": 1, 
   "label": "Language Code", 
   "length": 0, 
   "no_copy": 0, 
   "options": "language.language_code", 
   "permlevel": 0, 
   "precision": "", 
   "print_hide": 0, 
   "print_hide_if_no_value": 0, 
   "read_only": 1, 
   "remember_last_selected_value": 0, 
   "report_hide": 0, 
   "reqd": 0, 
   "search_index": 1, 
   "set_only_once": 0, 
   "unique": 0
  }, 
  {
   "allow_on_submit": 0, 
   "bold": 0, 
   "collapsible": 0, 
   "columns": 0, 
   "fieldname": "section_break_4", 
   "fieldtype": "Section Break", 
   "hidden": 0, 
   "ignore_user_permissions": 0, 
   "ignore_xss_filter": 0, 
   "in_filter": 0, 
   "in_list_view": 0, 
   "in_standard_filter": 0, 
   "length": 0, 
   "no_copy": 0, 
   "permlevel": 0, 
   "precision": "", 
   "print_hide": 0, 
   "print_hide_if_no_value": 0, 
   "read_only": 0, 
   "remember_last_selected_value": 0, 
   "report_hide": 0, 
   "reqd": 0, 
   "search_index": 0, 
   "set_only_once": 0, 
   "unique": 0
  }, 
  {
   "allow_on_submit": 0, 
   "bold": 0, 
   "collapsible": 0, 
   "columns": 0, 
   "description": "If your data is in HTML, please copy paste the exact HTML code with the tags.", 
   "fieldname": "source_name", 
   "fieldtype": "Code", 
   "hidden": 0, 
   "ignore_user_permissions": 0, 
   "ignore_xss_filter": 0, 
   "in_filter": 0, 
   "in_list_view": 0, 
   "in_standard_filter": 0, 
   "label": "Source Data", 
   "length": 0, 
   "no_copy": 0, 
   "permlevel": 0, 
   "precision": "", 
   "print_hide": 0, 
   "print_hide_if_no_value": 0, 
   "read_only": 0, 
   "remember_last_selected_value": 0, 
   "report_hide": 0, 
   "reqd": 0, 
   "search_index": 0, 
   "set_only_once": 0, 
   "unique": 0
  }, 
  {
   "allow_on_submit": 0, 
   "bold": 0, 
   "collapsible": 0, 
   "columns": 0, 
   "fieldname": "column_break_6", 
   "fieldtype": "Column Break", 
   "hidden": 0, 
   "ignore_user_permissions": 0, 
   "ignore_xss_filter": 0, 
   "in_filter": 0, 
   "in_list_view": 0, 
   "in_standard_filter": 0, 
   "length": 0, 
   "no_copy": 0, 
   "permlevel": 0, 
   "precision": "", 
   "print_hide": 0, 
   "print_hide_if_no_value": 0, 
   "read_only": 0, 
   "remember_last_selected_value": 0, 
   "report_hide": 0, 
   "reqd": 0, 
   "search_index": 0, 
   "set_only_once": 0, 
   "unique": 0
  }, 
  {
   "allow_on_submit": 0, 
   "bold": 0, 
   "collapsible": 0, 
   "columns": 0, 
   "fieldname": "target_name", 
   "fieldtype": "Code", 
   "hidden": 0, 
   "ignore_user_permissions": 0, 
   "ignore_xss_filter": 0, 
   "in_filter": 0, 
   "in_list_view": 1, 
   "in_standard_filter": 0, 
   "label": "Translated", 
   "length": 0, 
   "no_copy": 0, 
   "permlevel": 0, 
   "precision": "", 
   "print_hide": 0, 
   "print_hide_if_no_value": 0, 
   "read_only": 0, 
   "remember_last_selected_value": 0, 
   "report_hide": 0, 
   "reqd": 0, 
   "search_index": 0, 
   "set_only_once": 0, 
   "unique": 0
  }
 ], 
 "hide_heading": 0, 
 "hide_toolbar": 0, 
 "idx": 0, 
 "image_view": 0, 
 "in_create": 0, 
 "in_dialog": 0, 
 "is_submittable": 0, 
 "issingle": 0, 
 "istable": 0, 
 "max_attachments": 0, 
<<<<<<< HEAD
 "modified": "2016-11-07 05:26:42.987704", 
=======
 "modified": "2016-12-02 16:33:36.047300", 
>>>>>>> c9917974
 "modified_by": "Administrator", 
 "module": "Core", 
 "name": "Translation", 
 "name_case": "", 
 "owner": "Administrator", 
 "permissions": [
  {
   "amend": 0, 
   "apply_user_permissions": 0, 
   "cancel": 0, 
   "create": 1, 
   "delete": 1, 
   "email": 1, 
   "export": 1, 
   "if_owner": 0, 
   "import": 0, 
   "is_custom": 0, 
   "permlevel": 0, 
   "print": 1, 
   "read": 1, 
   "report": 1, 
   "role": "System Manager", 
   "set_user_permissions": 0, 
   "share": 1, 
   "submit": 0, 
   "write": 1
  }
 ], 
 "quick_entry": 0, 
 "read_only": 0, 
 "read_only_onload": 0, 
 "sort_field": "modified", 
 "sort_order": "DESC", 
 "title_field": "source_name", 
 "track_seen": 0
}<|MERGE_RESOLUTION|>--- conflicted
+++ resolved
@@ -220,11 +220,7 @@
  "issingle": 0, 
  "istable": 0, 
  "max_attachments": 0, 
-<<<<<<< HEAD
- "modified": "2016-11-07 05:26:42.987704", 
-=======
  "modified": "2016-12-02 16:33:36.047300", 
->>>>>>> c9917974
  "modified_by": "Administrator", 
  "module": "Core", 
  "name": "Translation", 
