# Copyright (c) 2015, Frappe Technologies Pvt. Ltd. and Contributors
# License: GNU General Public License v3. See license.txt

from __future__ import unicode_literals, print_function

import frappe
import hashlib

from frappe.model.db_schema import DbManager
from frappe.installer import get_root_connection
from frappe.database import Database
import os, subprocess
from bs4 import BeautifulSoup
import jinja2.exceptions

import io

def sync():
	# make table
	print('Syncing help database...')
	help_db = HelpDatabase()
	help_db.make_database()
	help_db.connect()
	help_db.make_table()
	help_db.sync_pages()
	help_db.build_index()

@frappe.whitelist()
def get_help(text):
	return HelpDatabase().search(text)

@frappe.whitelist()
def get_installed_app_help(text):
	return HelpDatabase().app_docs_search(text)

@frappe.whitelist()
def get_help_content(path):
	return HelpDatabase().get_content(path)

def get_improve_page_html(app_name, target):
	docs_config = frappe.get_module(app_name + ".config.docs")
	source_link = docs_config.source_link
	branch = getattr(docs_config, "branch", "master")
	html = '''<div class="page-container">
				<div class="page-content">
				<div class="edit-container text-center">
					<i class="fa fa-smile text-muted"></i>
					<a class="edit text-muted" href="{source_link}/blob/{branch}/{target}">
						Improve this page
					</a>
				</div>
				</div>
			</div>'''.format(source_link=source_link, app_name=app_name, target=target, branch=branch)
	return html


class HelpDatabase(object):
	def __init__(self):
		self.global_help_setup = frappe.conf.get('global_help_setup')
		if self.global_help_setup:
			bench_name = os.path.basename(os.path.abspath(frappe.get_app_path('frappe')).split('/apps/')[0])
			self.help_db_name = hashlib.sha224(bench_name.encode('utf-8')).hexdigest()[:15]

	def make_database(self):
		'''make database for global help setup'''
		if not self.global_help_setup:
			return

		dbman = DbManager(get_root_connection())
		dbman.drop_database(self.help_db_name)

		# make database
		if not self.help_db_name in dbman.get_database_list():
			try:
				dbman.create_user(self.help_db_name, self.help_db_name)
			except Exception as e:
				# user already exists
				if e.args[0] != 1396: raise
			dbman.create_database(self.help_db_name)
			dbman.grant_all_privileges(self.help_db_name, self.help_db_name)
			dbman.flush_privileges()

	def connect(self):
		if self.global_help_setup:
			self.db = Database(user=self.help_db_name, password=self.help_db_name)
		else:
			self.db = frappe.db

	def make_table(self):
		if not 'help' in self.db.get_tables():
			self.db.sql('''create table help(
				path varchar(255),
				content text,
				title text,
				intro text,
				full_path text,
				fulltext(title),
				fulltext(content),
				index (path))
				COLLATE=utf8mb4_unicode_ci
				ENGINE=MyISAM
				CHARACTER SET=utf8mb4''')

	def search(self, words):
		self.connect()
		return self.db.sql('''
			select title, intro, path from help where title like %s union
			select title, intro, path from help where match(content) against (%s) limit 10''', ('%'+words+'%', words))

	def app_docs_search(self, words):
		self.connect()
		frappe_path = '%' + 'apps/frappe' + '%'
		return self.db.sql('''
			select
				title, intro, full_path
			from
				help
			where
				title like %s
				and
				full_path not like %s

			union

			select
				title, intro, full_path
			from
				help
			where
				match(content) against (%s)
				and
				full_path not like %s
			limit
				10

		''', ('%'+words+'%', frappe_path, words, frappe_path))

	def get_content(self, path):
		self.connect()
		query = '''select title, content from help
			where path like "{path}%" order by path desc limit 1'''
		result = None

		if not path.endswith('index'):
			result = self.db.sql(query.format(path=os.path.join(path, 'index')))

		if not result:
			result = self.db.sql(query.format(path=path))

		return {'title':result[0][0], 'content':result[0][1]} if result else {}

	def sync_pages(self):
		self.db.sql('truncate help')
		doc_contents = '<ol>'
		apps = os.listdir('../apps') if self.global_help_setup else frappe.get_installed_apps()

		for app in apps:
			# Expect handling of cloning docs apps in bench
			docs_app = frappe.get_hooks('docs_app', app, app)[0]

<<<<<<< HEAD
			web_folder = 'www/' if docs_app != app else ''

			docs_folder = '../apps/{docs_app}/{docs_app}/{web_folder}docs/user'.format(
				docs_app=docs_app, web_folder=web_folder)
			self.out_base_path = '../apps/{docs_app}/{docs_app}/{web_folder}docs'.format(
				docs_app=docs_app, web_folder=web_folder)
=======
			docs_folder = '../apps/{app}/{app}/docs/user'.format(app=app)
			self.out_base_path = '../apps/{app}/{app}/docs'.format(app=app)
>>>>>>> 40787b32
			if os.path.exists(docs_folder):
				app_name = getattr(frappe.get_module(app), '__title__', None) or app.title()
				doc_contents += '<li><a data-path="/{app}/index">{app_name}</a></li>'.format(
					app=app, app_name=app_name)

				for basepath, folders, files in os.walk(docs_folder):
					files = self.reorder_files(files)
					for fname in files:
						if fname.rsplit('.', 1)[-1] in ('md', 'html'):
							fpath = os.path.join(basepath, fname)
							with io.open(fpath, 'r', encoding = 'utf-8') as f:
								try:
									content = frappe.render_template(f.read(),
										{'docs_base_url': '/assets/{docs_app}_docs'.format(docs_app=docs_app)})

									relpath = self.get_out_path(fpath)
									relpath = relpath.replace("user", app)
									content = frappe.utils.md_to_html(content)
									title = self.make_title(basepath, fname, content)
									intro = self.make_intro(content)
									content = self.make_content(content, fpath, relpath, app, docs_app)
									self.db.sql('''insert into help(path, content, title, intro, full_path)
										values (%s, %s, %s, %s, %s)''', (relpath, content, title, intro, fpath))
								except jinja2.exceptions.TemplateSyntaxError:
									print("Invalid Jinja Template for {0}. Skipping".format(fpath))

		doc_contents += "</ol>"
		self.db.sql('''insert into help(path, content, title, intro, full_path) values (%s, %s, %s, %s, %s)''',
			('/documentation/index', doc_contents, 'Documentation', '', ''))


	def make_title(self, basepath, filename, html):
		if '<h1>' in html:
			title = html.split("<h1>", 1)[1].split("</h1>", 1)[0]
		elif 'index' in filename:
			title = basepath.rsplit('/', 1)[-1].title().replace("-", " ")
		else:
			title = filename.rsplit('.', 1)[0].title().replace("-", " ")
		return title

	def make_intro(self, html):
		intro = ""
		if '<p>' in html:
			intro = html.split('<p>', 1)[1].split('</p>', 1)[0]
		if 'Duration' in html:
			intro = "Help Video: " + intro
		return intro

	def make_content(self, html, path, relpath, app_name, doc_app):
		if '<h1>' in html:
			html = html.split('</h1>', 1)[1]

		if '{next}' in html:
			html = html.replace('{next}', '')

<<<<<<< HEAD
=======
		target = path.split('/', 3)[-1]

		if app_name != doc_app:
			target = target.replace(app_name, doc_app + '/www')
		app_name = path.split('/', 3)[2]
		html += get_improve_page_html(app_name, target)

>>>>>>> 40787b32
		soup = BeautifulSoup(html, 'html.parser')

		self.fix_links(soup, app_name)
		self.fix_images(soup, doc_app)

		parent = self.get_parent(relpath)
		if parent:
			parent_tag = soup.new_tag('a')
			parent_tag.string = parent['title']
			parent_tag['class'] = 'parent-link'
			parent_tag['data-path'] = parent['path']
			soup.find().insert_before(parent_tag)

		return soup.prettify()

	def fix_links(self, soup, app_name):
		for link in soup.find_all('a'):
			if link.has_attr('href'):
				url = link['href']
				if '/user' in url:
					data_path = url[url.index('/user'):]
					if '.' in data_path:
						data_path = data_path[: data_path.rindex('.')]
					if data_path:
						link['data-path'] = data_path.replace("user", app_name)

	def fix_images(self, soup, app_name):
		for img in soup.find_all('img'):
			if img.has_attr('src'):
				url = img['src']
				if '/docs/' in url:
					img['src'] = url.replace('/docs/', '/assets/{0}_docs/'.format(app_name))

	def build_index(self):
		for data in self.db.sql('select path, full_path, content from help'):
			self.make_index(data[0], data[1], data[2])

	def make_index(self, original_path, full_path, content):
		'''Make index from index.txt'''
		if '{index}' in content:
			path = os.path.dirname(full_path)
			files = []

			# get files from index.txt
			index_path = os.path.join(path, "index.txt")
			if os.path.exists(index_path):
				with open(index_path, 'r') as f:
					files = f.read().splitlines()

			# files not in index.txt
			for f in os.listdir(path):
				if not os.path.isdir(os.path.join(path, f)) and len(f.rsplit('.', 1)) == 2:
					name, extn = f.rsplit('.', 1)
					if name not in files \
						and name != 'index' and extn in ('md', 'html'):
						files.append(name)

			links_html = "<ol class='index-links'>"
			for line in files:
				fpath = os.path.join(os.path.dirname(original_path), line)

				title = self.db.sql('select title from help where path like %s',
					os.path.join(fpath, 'index') + '%')
				if not title:
					title = self.db.sql('select title from help where path like %s',
						fpath + '%')

				if title:
					title = title[0][0]
					links_html += "<li><a data-path='{fpath}'> {title} </a></li>".format(
						fpath=fpath, title=title)
				# else:
				#	bad entries in .txt files
				# 	print fpath

			links_html += "</ol>"
			html = content.replace('{index}', links_html)

			self.db.sql('update help set content=%s where path=%s', (html, original_path))

	def get_out_path(self, path):
		return '/' + os.path.relpath(path, self.out_base_path)

	def get_parent(self, child_path):
		if 'index' in child_path:
			child_path = child_path[: child_path.rindex('index')]
		if child_path[-1] == '/':
			child_path = child_path[:-1]
		child_path = child_path[: child_path.rindex('/')]

		out = None
		if child_path:
			parent_path = child_path + "/index"
			out = self.get_content(parent_path)
		#if parent is documentation root
		else:
			parent_path = "/documentation/index"
			out = {}
			out['title'] = "Documentation"

		if not out:
			return None

		out['path'] = parent_path
		return out

	def reorder_files(self, files):
		pos = 0
		if 'index.md' in files:
			pos = files.index('index.md')
		elif 'index.html' in files:
			pos = files.index('index.html')
		if pos:
			files[0], files[pos] = files[pos], files[0]
		return files

def setup_apps_for_docs(app):
	docs_app = frappe.get_hooks('docs_app', app, app)[0]

	if docs_app and not os.path.exists(frappe.get_app_path(app)):
		print("Getting {docs_app} required by {app}".format(docs_app=docs_app, app=app))
		subprocess.check_output(['bench', 'get-app', docs_app], cwd = '..')
	else:
		if docs_app:
			print("{docs_app} required by {app} already present".format(docs_app=docs_app, app=app))<|MERGE_RESOLUTION|>--- conflicted
+++ resolved
@@ -158,17 +158,12 @@
 			# Expect handling of cloning docs apps in bench
 			docs_app = frappe.get_hooks('docs_app', app, app)[0]
 
-<<<<<<< HEAD
 			web_folder = 'www/' if docs_app != app else ''
 
 			docs_folder = '../apps/{docs_app}/{docs_app}/{web_folder}docs/user'.format(
 				docs_app=docs_app, web_folder=web_folder)
 			self.out_base_path = '../apps/{docs_app}/{docs_app}/{web_folder}docs'.format(
 				docs_app=docs_app, web_folder=web_folder)
-=======
-			docs_folder = '../apps/{app}/{app}/docs/user'.format(app=app)
-			self.out_base_path = '../apps/{app}/{app}/docs'.format(app=app)
->>>>>>> 40787b32
 			if os.path.exists(docs_folder):
 				app_name = getattr(frappe.get_module(app), '__title__', None) or app.title()
 				doc_contents += '<li><a data-path="/{app}/index">{app_name}</a></li>'.format(
@@ -224,16 +219,6 @@
 		if '{next}' in html:
 			html = html.replace('{next}', '')
 
-<<<<<<< HEAD
-=======
-		target = path.split('/', 3)[-1]
-
-		if app_name != doc_app:
-			target = target.replace(app_name, doc_app + '/www')
-		app_name = path.split('/', 3)[2]
-		html += get_improve_page_html(app_name, target)
-
->>>>>>> 40787b32
 		soup = BeautifulSoup(html, 'html.parser')
 
 		self.fix_links(soup, app_name)
