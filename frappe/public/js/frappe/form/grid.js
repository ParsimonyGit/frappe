--- conflicted
+++ resolved
@@ -311,36 +311,6 @@
 		$(this.frm.wrapper).trigger("grid-row-render", [this]);
 	},
 
-<<<<<<< HEAD
-=======
-	add_buttons: function() {
-		var me = this;
-		if(this.doc && this.grid.is_editable() && this.frm.doc[this.doc.parentfield].length <= 50) {
-			if(!this.grid.row_actions) {
-				this.grid.row_actions = '<div class="col-xs-1 pull-right" \
-					style="text-align: right; padding-right: 5px;">\
-					<span class="text-success grid-insert-row" style="padding: 4px;">\
-						<i class="icon icon-plus-sign"></i></span>\
-					<span class="grid-delete-row" style="padding: 4px;">\
-						<i class="icon icon-trash"></i></span>\
-				</div>';
-			}
-			$col = $(this.grid.row_actions).appendTo(this.row);
-
-			if($col.width() < 50) {
-				$col.toggle(false);
-			} else {
-				$col.toggle(true);
-				$col.find(".grid-insert-row").click(function() { me.insert(); return false; });
-				$col.find(".grid-delete-row").click(function() { me.remove(); return false; });
-			}
-		} else {
-			$('<div class="col-xs-1"></div>').appendTo(this.row);
-		}
-
-	},
-
->>>>>>> 4d9efa60
 	add_visible_columns: function() {
 		this.make_static_display_template();
 		for(var ci in this.static_display_template) {
