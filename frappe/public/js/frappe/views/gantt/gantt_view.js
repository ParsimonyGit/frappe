--- conflicted
+++ resolved
@@ -138,20 +138,7 @@
 		});
 		this.setup_view_mode_buttons();
 		this.set_colors();
-<<<<<<< HEAD
-	}
-=======
-	},
-
-	render_dropdown: function() {
-		var me = this;
-		var view_modes = this.gantt.options.view_modes || [];
-		var dropdown = "<div class='dropdown pull-right'>" +
-			"<a class='text-muted dropdown-toggle' data-toggle='dropdown'>" +
-			"<span class='dropdown-text'>"+__(this.gantt_view_mode)+"</span><i class='caret'></i></a>" +
-			"<ul class='dropdown-menu'></ul>" +
-			"</div>";
->>>>>>> be527444
+	}
 
 	setup_view_mode_buttons() {
 		// view modes (for translation) __("Day"), __("Week"), __("Month"),
@@ -206,7 +193,6 @@
 		}).join("");
 
 		style = `<style>${style}</style>`;
-<<<<<<< HEAD
 		this.$result.prepend(style);
 	}
 
@@ -221,105 +207,3 @@
 		];
 	}
 };
-=======
-
-		this.wrapper.prepend(style);
-	},
-
-	prepare_tasks: function() {
-		var me = this;
-		var meta = frappe.get_meta(this.doctype);
-		var field_map = frappe.views.calendar[this.doctype].field_map;
-		this.tasks = this.items.map(function(item) {
-			// set progress
-			var progress = 0;
-			if(field_map.progress && $.isFunction(field_map.progress)) {
-				progress = field_map.progress(item);
-			} else if(field_map.progress) {
-				progress = item[field_map.progress]
-			}
-
-			// title
-			if(meta.title_field) {
-				var label = $.format("{0} ({1})", [item[meta.title_field], item.name]);
-			} else {
-				var label = item[field_map.title];
-			}
-
-			var r = {
-				start: item[field_map.start],
-				end: item[field_map.end],
-				name: label,
-				id: item[field_map.id || 'name'],
-				doctype: me.doctype,
-				progress: progress,
-				dependencies: item.depends_on_tasks || ""
-			};
-
-			if(item.color && frappe.ui.color.validate_hex(item.color)) {
-				r['custom_class'] = 'color-' + item.color.substr(1);
-			}
-
-			if(item.is_milestone) {
-				r['custom_class'] = 'bar-milestone';
-			}
-
-			return r;
-		});
-	},
-	get_item: function(name) {
-		return this.items.find(function(item) {
-			return item.name === name;
-		});
-	},
-	update_gantt_task: function(task, start, end) {
-		var me = this;
-		if(me.gantt.updating_task) {
-			setTimeout(me.update_gantt_task.bind(me, task, start, end), 200)
-			return;
-		}
-		me.gantt.updating_task = true;
-
-		var field_map = frappe.views.calendar[this.doctype].field_map;
-		frappe.call({
-			method: 'frappe.desk.gantt.update_task',
-			args: {
-				args: {
-					doctype: task.doctype,
-					name: task.id,
-					start: moment(start).format('YYYY-MM-DD'),
-					end: moment(end).format('YYYY-MM-DD')
-				},
-				field_map: field_map
-			},
-			callback: function() {
-				me.gantt.updating_task = false;
-				frappe.show_alert({message:__("Saved"), indicator: 'green'}, 1);
-			}
-		});
-	},
-	get_header_html: function() {
-		return frappe.render_template('list_item_row_head', { main: '', list: this });
-	},
-	refresh: function(values) {
-		this.prepare(values);
-		this.render();
-	},
-	can_write: function() {
-		if(frappe.model.can_write(this.doctype)) {
-			return true;
-		} else {
-			// reset gantt state
-			this.gantt.change_view_mode(this.gantt_view_mode);
-			frappe.show_alert({message: __("Not permitted"), indicator: 'red'}, 1);
-			return false;
-		}
-	},
-	set_columns: function() {},
-	required_libs: [
-		"assets/frappe/js/lib/snap.svg-min.js",
-		"assets/frappe/js/lib/frappe-gantt/frappe-gantt.css",
-		"assets/frappe/js/lib/frappe-gantt/frappe-gantt.min.js"
-	]
-});
->>>>>>> be527444
