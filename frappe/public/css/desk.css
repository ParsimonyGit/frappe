--- conflicted
+++ resolved
@@ -522,11 +522,7 @@
   background-color: #98d85b;
 }
 li.user-progress .progress-chart {
-<<<<<<< HEAD
-  width: 60px;
-=======
   width: 50px;
->>>>>>> 645526bb
   margin-top: 8px;
 }
 li.user-progress .progress {
