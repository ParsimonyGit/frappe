html { 
	margin: 0px;
	padding: 0px;
}

body {	
	margin: 0px;
	padding: 0px;
	font-family: Arial, Helvetica, Sans;
	font-size: 12px;
	color: #000;
	background-color: #e2e2e2;
}

pre { margin: 0px; padding: 0px; }

button { margin: 2px; margin-left: 0px; }

label {
	padding-top: 15px;
	color: #404040;
}

select, input, textarea { 
	border: 1px solid #AAA; 
	-moz-border-radius: 4px;
	-webkit-border-radius: 4px;
	font-size: 13px;
	padding: 4px;
	color: #222;
}

textarea { 
	font-family: inherit; 
	height: 120px; 
	width: 90%; 
	font-size: 12px; 
	white-space: normal;
}

table { padding: 0px; border-collapse: 'collapse'}

td { 
	padding:0px; 
	margin: 0px; 
	vertical-align: top; 
}

p {
	margin: 0px 0px 9px 0px;
	line-height: 1.5em;
}

li {
	line-height: 1.5em;
}

hr {
  margin: 18px 0;
  border: 0;
  border-top: 1px solid #e5e5e5;
  border-bottom: 1px solid #ffffff;
}

/* links */

a:active { outline:none; }

a {
  color: #0088cc;
  text-decoration: none;
}
a:hover {
  color: #005580;
  text-decoration: underline;
}

.link_type {
	padding:2px;
	color: #0088cc;
	cursor: pointer;
}

.link_type:hover {
	color: #005580;
	text-decoration: underline;
}

:focus { -moz-outline-style:none; }

table.simpletable { border-collapse: collapse; margin-bottom: 10px;}
table.simpletable td {border: 1pt solid #000; vertical-align: top; padding: 2px; }

div.fix_ff_cursor { overflow: auto; }

/* --- Layout --- */

div.comment { color: #444; }

div#body_div {
	position: relative;
	display: none;
	padding-right: 7px;
	width: 900px;
	margin: auto;
	margin-top: 56px;
}

footer {
	width: 900px;
	margin: auto;
}
header .container {
	width: 900px;
	margin: auto;
}

div.no_script {
	display: none;
}

div.loading_div {
	position: absolute;
	background-color: #FFFFCC;
	z-index: 1999;
	right: 5px;
	width: 90px;
	display: none;
	text-align: center;
	padding: 2px;
	font-size: 12px;
	border: 1px solid #FF4;
}

div.std-footer {
	margin: 13px 0px;
	border-top: 1px solid #AAA;
	padding: 13px;
}

div.std-footer-item {
	margin: 0px 13px 13px 0px;
}

.shadow {
	-moz-box-shadow: 0px 2px 2px #888;
	-webkit-box-shadow: 0px 2px 2px #888;
 	box-shadow: 0px 2px 2px #888;
}

.round {
	-webkit-border-radius: 5px;
	-moz-border-radius: 5px;
	border-radius: 5px;	
}
.gradient {
	background: #ededed; /* Old browsers */
	background: -moz-linear-gradient(top, #ededed 0%, #d1d1d1 47%, #b7b7b7 100%); /* FF3.6+ */
	background: -webkit-gradient(linear, left top, left bottom, color-stop(0%,#ededed), color-stop(47%,#d1d1d1), color-stop(100%,#b7b7b7)); /* Chrome,Safari4+ */
	background: -webkit-linear-gradient(top, #ededed 0%,#d1d1d1 47%,#b7b7b7 100%); /* Chrome10+,Safari5.1+ */
	background: -o-linear-gradient(top, #ededed 0%,#d1d1d1 47%,#b7b7b7 100%); /* Opera11.10+ */
	background: -ms-linear-gradient(top, #ededed 0%,#d1d1d1 47%,#b7b7b7 100%); /* IE10+ */
	filter: progid:DXImageTransform.Microsoft.gradient( startColorstr='#ededed', endColorstr='#b7b7b7',GradientType=0 ); /* IE6-9 */
	background: linear-gradient(top, #ededed 0%,#d1d1d1 47%,#b7b7b7 100%); /* W3C */	
}

.layout_wrapper, .layout-wrapper {
	-moz-box-shadow: 1px 1px 8px #555;
	-webkit-box-shadow: 1px 1px 8px #555;
	box-shadow: 1px 1px 8px #555;
	background-color: #fff;
	padding: 15px;
}

.layout-wrapper-background {
	background-color: #f2f2f2 !important;
	padding: 0px;
}

.layout-main-section {
	width: 71%;
	float: left;
	padding: 15px;
	background-color: #FFF;
	min-height: 450px;
	-moz-box-shadow:    7px 0px 6px -2px #ddd;
	-webkit-box-shadow: 7px 0px 6px -2px #ddd;
	box-shadow:         7px 0px 6px -2px #ddd;
}

.layout-side-section {
	width: 22%;
	/*float: right;*/
	color: #606060;
	overflow-x: hidden;
	padding: 15px;
	min-height: 450px;
}

/* from bootstrap */
.container {
  margin-left: auto;
  margin-right: auto;
  zoom: 1;
}
.container:before, .container:after {
  display: table;
  content: "";
  zoom: 1;
}
.container:after {
  clear: both;
}

.well {
  min-height: 20px;
  padding: 19px;
  margin-bottom: 20px;
  background-color: #f5f5f5;
  border: 1px solid #eee;
  border: 1px solid rgba(0, 0, 0, 0.05);
  -webkit-border-radius: 4px;
  -moz-border-radius: 4px;
  border-radius: 4px;
  -webkit-box-shadow: inset 0 1px 1px rgba(0, 0, 0, 0.05);
  -moz-box-shadow: inset 0 1px 1px rgba(0, 0, 0, 0.05);
  box-shadow: inset 0 1px 1px rgba(0, 0, 0, 0.05);
<<<<<<< HEAD
=======
}

.avatar-small {
	display: inline-block; 
	min-width: 29px;
}
.avatar-small img {
	height: 24px; 
	margin-bottom: -7px;
	max-width: 24px;
>>>>>>> 6ac11f53
}<|MERGE_RESOLUTION|>--- conflicted
+++ resolved
@@ -225,8 +225,6 @@
   -webkit-box-shadow: inset 0 1px 1px rgba(0, 0, 0, 0.05);
   -moz-box-shadow: inset 0 1px 1px rgba(0, 0, 0, 0.05);
   box-shadow: inset 0 1px 1px rgba(0, 0, 0, 0.05);
-<<<<<<< HEAD
-=======
 }
 
 .avatar-small {
@@ -237,5 +235,4 @@
 	height: 24px; 
 	margin-bottom: -7px;
 	max-width: 24px;
->>>>>>> 6ac11f53
 }