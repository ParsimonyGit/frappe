# Copyright (c) 2013, Web Notes Technologies Pvt. Ltd.
# MIT License. See license.txt 
from __future__ import unicode_literals
import webnotes
from webnotes.utils import cstr

class DocType:
	def __init__(self, d, dl):
		self.doc, self.doclist = d, dl
		
	def autoname(self):
		self.doc.name = self.doc.dt + "-" + self.doc.script_type

	def on_update(self):
		webnotes.clear_cache(doctype=self.doc.dt)
	
	def on_trash(self):
		webnotes.clear_cache(doctype=self.doc.dt)

def make_custom_server_script_file(doctype, script=None):
	import os
	from webnotes.plugins import get_path

	file_path = get_path(None, "DocType", doctype)
	if os.path.exists(file_path):
		raise IOError(file_path + " already exists")
		
	# create folder if not exists
	webnotes.create_folder(os.path.dirname(file_path))
	
	# create file
	custom_script = """from __future__ import unicode_literals
import webnotes
from webnotes.utils import cint, cstr, flt
from webnotes.model.doc import Document
from webnotes.model.code import get_obj
from webnotes import msgprint, _

class CustomDocType(DocType):
{script}""".format(script=script or "\tpass")

	with open(file_path, "w") as f:
<<<<<<< HEAD
		f.write(custom_script)
=======
		f.write(custom_script.encode('utf-8'))
		
def get_custom_server_script_path(doctype, plugin=None):
	from webnotes.modules import scrub, get_plugin_path
	from webnotes.utils import get_site_base_path
	import os
	
	# check if doctype exists
	opts = webnotes.conn.get_value("DocType", doctype, ["name", "module", "plugin"])
	if not opts:
		raise webnotes.DoesNotExistError("""DocType "{doctype}" does not exist""".format(doctype=doctype))
	
	name, module, doctype_plugin = opts
	if not plugin:
		plugin = doctype_plugin or os.path.basename(get_site_base_path())
	
	# site_abs_path/plugin_name/module_name/doctype/doctype_name/doctype_name.py
	path = os.path.join(get_plugin_path(scrub(plugin)), scrub(module),
		"doctype", scrub(doctype), scrub(doctype) + ".py")
		
	return path
>>>>>>> 90fbbc94
<|MERGE_RESOLUTION|>--- conflicted
+++ resolved
@@ -40,28 +40,4 @@
 {script}""".format(script=script or "\tpass")
 
 	with open(file_path, "w") as f:
-<<<<<<< HEAD
-		f.write(custom_script)
-=======
-		f.write(custom_script.encode('utf-8'))
-		
-def get_custom_server_script_path(doctype, plugin=None):
-	from webnotes.modules import scrub, get_plugin_path
-	from webnotes.utils import get_site_base_path
-	import os
-	
-	# check if doctype exists
-	opts = webnotes.conn.get_value("DocType", doctype, ["name", "module", "plugin"])
-	if not opts:
-		raise webnotes.DoesNotExistError("""DocType "{doctype}" does not exist""".format(doctype=doctype))
-	
-	name, module, doctype_plugin = opts
-	if not plugin:
-		plugin = doctype_plugin or os.path.basename(get_site_base_path())
-	
-	# site_abs_path/plugin_name/module_name/doctype/doctype_name/doctype_name.py
-	path = os.path.join(get_plugin_path(scrub(plugin)), scrub(module),
-		"doctype", scrub(doctype), scrub(doctype) + ".py")
-		
-	return path
->>>>>>> 90fbbc94
+		f.write(custom_script.encode("utf-8"))