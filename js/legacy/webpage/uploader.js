--- conflicted
+++ resolved
@@ -38,11 +38,7 @@
 
 	// upload form
 	var div = $a(parent,'div');
-<<<<<<< HEAD
-	div.innerHTML = '<form method="POST" enctype="multipart/form-data" action="'+webnotes.request.url+'" target="'+id+'"></form>';
-=======
 	div.innerHTML = '<form method="POST" enctype="multipart/form-data" action="'+wn.request.url+'" target="'+id+'"></form>';
->>>>>>> 198901be
 	var ul_form = div.childNodes[0];
     
 	var f_list = [];
